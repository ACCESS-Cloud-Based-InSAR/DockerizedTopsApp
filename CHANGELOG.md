--- conflicted
+++ resolved
@@ -10,13 +10,9 @@
 
 ### Fixed
 * For Solid Earth Tide computation, derive coordinates and spacing from geotrans as opposed to latitude/longitude metadata arrays
-<<<<<<< HEAD
-* Include topsapp_iono template. 
-* Fixed ionosphere computation over water, includes masking conncomp zero, phase bridging, and modified adaptive gaussian filtering
-=======
 * Include topsapp_iono template.
 * Increases DEM buffer to .4 from .1 to ensure the extent of at least two bursts (~40 km) are added when retrieving DEM (because estimated footprint can differ from what ISCE2 generates for a GUNW extent)
->>>>>>> 82d7233e
+* Fixed ionosphere computation over water, includes masking conncomp zero, phase bridging, and modified adaptive gaussian filtering
 
 ### Added
 * localize_data within __main__.py added option to use/not use water mask for ionosphere processing
