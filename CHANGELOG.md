# Changelog

All notable changes to this project will be documented in this file.

The format is based on [Keep a Changelog](https://keepachangelog.com/en/1.0.0/),
and this project adheres to [PEP 440](https://www.python.org/dev/peps/pep-0440/)
and uses [Semantic Versioning](https://semver.org/spec/v2.0.0.html).

### Added

## [0.2.2]

### Added
* Provide prototype (internal) for burst analysis thanks to Forrest Williams and Joseph Kennedy (see PR #73)
* CLI (and API) can switch between burst and SLC ifg generation thanks to entry point magic (see PR #73 for details)
* Exposes a number of new corrections/ISCE2 processing options including: `ionosphere`, and `ESD threshold` arguments in CLI. Examples in README.
* Exposes `frame-id` parameter for fixed frame cropping. Discussion, references, and examples in README.
* Latitude aligned frames and their expected extents are added as geojson in repository as zip file.
* Pins ISCE2 version to 2.6.1 and numpy / scipy to previous versions (see environment.yml) - to be amended when newest ISCE2 build is sorted out
* Added support to compute and embed solid earth tide correction layers into GUNW products (see PR #91)
* Raises warning if there is at least 80% of water in the IFG area using Natural Earth Land mask.

## Fixed
* Ensures that when Solid Earth Tide or Ionosphere is added to GUNW, that the internal version attribute is updated from '1b' to '1c'
* Ensures that correct (i.e. enough) DEM extents are obtained for frame job submission
* Uses dem-stitcher 2.4.0 to resolve #89 - ensures only polygonal intersection of tiles
<<<<<<< HEAD
* Ensures that when Solid Earth Tide or Ionosphere is added to GUNW, that the internal version attribute is updated from '1b' to '1c'
=======
>>>>>>> 38d1466d

## Changed
* Metadata `intersection_geo` is changed to `gunw_geo`.
* Differentiates `gunw_geo` (and bounds) for DEM acquisition and `processing_geo` for ISCE2 for frame job submission.

## [0.2.1]

* Fixes write of start/stop sensing times due to changes in ASF Search v5.0.0 (see #79)


## [0.2.0]

### Added
* A prototype burst processing skeleton (non-functional)

### Changed
* Uses updated API dem-stitcher for square resolution cells and translation/resampling (>=2.2.0)
* Updates dataset (patch change) from 2.0.5 to 2.0.6
* Sort imports for updated files

### Fixed
* Uses dem-stitcher>=v2.3.0, which by default, fills in `glo-30` tiles that are missing over Armenia and Azerbaijan with the available `glo-90` tiles (upsampled).
* Uses dem-stitcher>=v2.3.1 to fix URLs for `glo-30` and `srtm_v3`
## [0.1.2]

### Fixed
* Sentinel-1 A/B `aux-cal` files are found at url: https://sar-mpc.eu/ipf-adf/aux_cal/
* Unpack `aux-cal` with python standard package `zipfile`
* Fix aux-cal bug (only S1A was being downloaded)

## [0.1.1]

### Fixed
* DEM bounds are rounded to the nearest integer to reflect ISCE convention and avoid geocoding artifacts.

## [0.1.0]

Initial release of the ARIA/JPL DockerizedTopsApp science processor, and [HyP3](https://hyp3-docs.asf.alaska.edu)
plugin, for generating an ARIA Sentinel-1 [Geocoded Unwrapped Interferogram](https://aria.jpl.nasa.gov/products/standard-displacement-products.html)
(GUNW) product from a collection of valid Sentinel-1 IW-mode Single Look Complex (SLC) scenes using [ISCE2](https://github.com/isce-framework/isce2).
<|MERGE_RESOLUTION|>--- conflicted
+++ resolved
@@ -24,10 +24,6 @@
 * Ensures that when Solid Earth Tide or Ionosphere is added to GUNW, that the internal version attribute is updated from '1b' to '1c'
 * Ensures that correct (i.e. enough) DEM extents are obtained for frame job submission
 * Uses dem-stitcher 2.4.0 to resolve #89 - ensures only polygonal intersection of tiles
-<<<<<<< HEAD
-* Ensures that when Solid Earth Tide or Ionosphere is added to GUNW, that the internal version attribute is updated from '1b' to '1c'
-=======
->>>>>>> 38d1466d
 
 ## Changed
 * Metadata `intersection_geo` is changed to `gunw_geo`.
