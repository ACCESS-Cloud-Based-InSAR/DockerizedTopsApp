--- conflicted
+++ resolved
@@ -9,13 +9,8 @@
 ## [0.2.4]
 
 ### Fixed
-<<<<<<< HEAD
 * For Solid Earth Tide computation, use azimuth timing to calculate solid earth tide in `science/grids/imagingGeometry` reference frame using ISCE2 rdr2geo.
 * Include topsapp_iono template.
-=======
-* For Solid Earth Tide computation, derive coordinates and spacing from geotrans as opposed to latitude/longitude metadata arrays
-* Include topsapp_iono template. 
->>>>>>> 0f74f88b
 * Increases DEM buffer to .4 from .1 to ensure the extent of at least two bursts (~40 km) are added when retrieving DEM (because estimated footprint can differ from what ISCE2 generates for a GUNW extent)
 * Catch warnings in tests and match messages to ensure package warnings do not fail test suite
 * Read low resolution Natural Earth land masses from public url due to removal from geopandas package.
