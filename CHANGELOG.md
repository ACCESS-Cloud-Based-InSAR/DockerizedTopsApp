# Changelog

All notable changes to this project will be documented in this file.

The format is based on [Keep a Changelog](https://keepachangelog.com/en/1.0.0/),
and this project adheres to [PEP 440](https://www.python.org/dev/peps/pep-0440/)
and uses [Semantic Versioning](https://semver.org/spec/v2.0.0.html).

<<<<<<< HEAD
### Added

=======
>>>>>>> fad2de60
## [0.2.2]

### Added
* Provide prototype (internal) for burst analysis thanks to Forrest Williams and Joseph Kennedy (see PR #73)
* CLI (and API) can switch between burst and SLC ifg generation thanks to entry point magic (see PR #73 for details)
* Exposes a number of new corrections/ISCE2 processing options including: `ionosphere`, and `ESD threshold` arguments in CLI. Examples in README.
* Exposes `frame-id` parameter for fixed frame cropping. Discussion, references, and examples in README.
* Pins ISCE2 version to 2.6.1 and numpy / scipy to previous versions (see environment.yml) - to be amended when newest ISCE2 build is sorted out
* Added support to compute and embed solid earth tide correction layers into GUNW products (see PR #91)
<<<<<<< HEAD
* Raises warning if there is at least 80% of water in the IFG area using Natural Earth Land mask.
=======

## Fixed
* Ensures that when Solid Earth Tide or Ionosphere is added to GUNW, that the internal version attribute is updated from '1b' to '1c'
>>>>>>> fad2de60

## [0.2.1]

* Fixes write of start/stop sensing times due to changes in ASF Search v5.0.0 (see #79)


## [0.2.0]

### Added
* A prototype burst processing skeleton (non-functional)

### Changed
* Uses updated API dem-stitcher for square resolution cells and translation/resampling (>=2.2.0)
* Updates dataset (patch change) from 2.0.5 to 2.0.6
* Sort imports for updated files

### Fixed
* Uses dem-stitcher>=v2.3.0, which by default, fills in `glo-30` tiles that are missing over Armenia and Azerbaijan with the available `glo-90` tiles (upsampled).
* Uses dem-stitcher>=v2.3.1 to fix URLs for `glo-30` and `srtm_v3`
## [0.1.2]

### Fixed
* Sentinel-1 A/B `aux-cal` files are found at url: https://sar-mpc.eu/ipf-adf/aux_cal/
* Unpack `aux-cal` with python standard package `zipfile`
* Fix aux-cal bug (only S1A was being downloaded)

## [0.1.1]

### Fixed
* DEM bounds are rounded to the nearest integer to reflect ISCE convention and avoid geocoding artifacts.

## [0.1.0]

Initial release of the ARIA/JPL DockerizedTopsApp science processor, and [HyP3](https://hyp3-docs.asf.alaska.edu)
plugin, for generating an ARIA Sentinel-1 [Geocoded Unwrapped Interferogram](https://aria.jpl.nasa.gov/products/standard-displacement-products.html)
(GUNW) product from a collection of valid Sentinel-1 IW-mode Single Look Complex (SLC) scenes using [ISCE2](https://github.com/isce-framework/isce2).
<|MERGE_RESOLUTION|>--- conflicted
+++ resolved
@@ -6,11 +6,7 @@
 and this project adheres to [PEP 440](https://www.python.org/dev/peps/pep-0440/)
 and uses [Semantic Versioning](https://semver.org/spec/v2.0.0.html).
 
-<<<<<<< HEAD
-### Added
 
-=======
->>>>>>> fad2de60
 ## [0.2.2]
 
 ### Added
@@ -20,13 +16,10 @@
 * Exposes `frame-id` parameter for fixed frame cropping. Discussion, references, and examples in README.
 * Pins ISCE2 version to 2.6.1 and numpy / scipy to previous versions (see environment.yml) - to be amended when newest ISCE2 build is sorted out
 * Added support to compute and embed solid earth tide correction layers into GUNW products (see PR #91)
-<<<<<<< HEAD
 * Raises warning if there is at least 80% of water in the IFG area using Natural Earth Land mask.
-=======
 
 ## Fixed
 * Ensures that when Solid Earth Tide or Ionosphere is added to GUNW, that the internal version attribute is updated from '1b' to '1c'
->>>>>>> fad2de60
 
 ## [0.2.1]
 
