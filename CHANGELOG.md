# Changelog

All notable changes to this project will be documented in this file.

The format is based on [Keep a Changelog](https://keepachangelog.com/en/1.0.0/),
and this project adheres to [PEP 440](https://www.python.org/dev/peps/pep-0440/)
and uses [Semantic Versioning](https://semver.org/spec/v2.0.0.html).

<<<<<<< HEAD
## [0.3.1]

### Added
* Provides CLI options for:
  - output resolution: 30 meters or 90 meters (the latter is default and the standardized GUNW resolution)
  - unfiltered coherence layer (True/False)
  - Goldstein filtering power - power that phase is raised to in patch FFT - default .5
  - Wrapped Phase
  - Dense offsets layers
* Codifies what is meant by standard GUNW with respect to exposed parameters including:
  - 90 m resolution
  - .5 value in the Goldstein filter for InSAR phase
  - No ESD or dense offsets
  - Additional layers: ionosophere, SET, and unfiltered coherence.
  - uses pydantic to record relevant topsapp parameters for "standard" GUNW
* Records parameters in the product including the CLI command to regenerate said product
* If parameters are not standard uses prefix `S1-GUNW_CUSTOM-...`
* Pydantic dependency for parameter accounting

### Changed
* The CLI now *requires* `frame_id` (use `frame_id = -1` for old API and what is now considered a "non"-standard product)


## [0.2.5]

### Update
* Updated workflows to hyp3lib v2.0.2, which uses the new Copernicus Dataspace Ecosystem API got download orbit files.
* Calls to `downloadSentinelOrbitFile` to specify the `esa_credentials` argument.
=======
## [0.3.0]
>>>>>>> eff25b1d

### Added
* `check_esa_credentials` function to `__main__.py` to check for the existence of Dataspace credentials before processing begins.

### Changed
* Updated `hyp3lib` to  v2.0.2+, which uses the new Copernicus Dataspace Ecosystem API to download orbit files.
* Calls to `downloadSentinelOrbitFile` now specify the `esa_credentials` argument.

## [0.2.5]

### Fixed
* For SET azimuth time interpolation, overlapping orbits produces errors with prepping state vectors for azimuth time grid. We now ensure state-vecotors are both unique and in order before creating a orbit object in ISCE2.

## [0.2.4]

### Added
* `++omp-num-threads` parameter to the `main()` entrypoint to limit the number of threads used by ISCE2 during
  multiprocessing.

### Fixed
* For Solid Earth Tide computation, use azimuth timing to calculate solid earth tide in `science/grids/imagingGeometry` reference frame using ISCE2 rdr2geo.
* Include topsapp_iono template.
* Increases DEM buffer to .4 from .1 to ensure the extent of at least two bursts (~40 km) are added when retrieving DEM (because estimated footprint can differ from what ISCE2 generates for a GUNW extent)
* Catch warnings in tests and match messages to ensure package warnings do not fail test suite
* Read low resolution Natural Earth land masses from public url due to removal from geopandas package.
* For ionosphere computation over water, includes masking conncomp zero, phase bridging, and modified adaptive gaussian filtering
* Fix for #135, skip iono computation if there are not land (all zero values) and skip using water mask if the area is outside of SWBD coverage
* Fix for #145 and SET - duplicate orbit xmls for computing azimuth time grid with ISCE2 geo2rdr (duplicate state vectors likely culprit). Ensures orbit object is intialized with unique set of orbit xmls passed. Also, localized metadata appropriately.

### Added
* localize_data within __main__.py added option to use/not use water mask for ionosphere processing
* Added option to estimate burst phase jumps in ionosphere computation
* Added additional attributes for ionosphere computation into GUNW ionosphere layer metadata: processing_steps, water_mask, mask_connected_component_zero (flag) , do_phase_bridging (flag), swath_mode (flag), swath_ramp_removal (flag), swath_mode_description, multilook_az_rg1, multilook_az_rg2, iono_height
* Added packing of additional attributes for ionosphere computation into GUNW
* fsspec is now required in environment due to burst processing.

## [0.2.3]

### Updated
* Explode footprints polygons
* Added support for using water mask in ionospheric correction computation

### Removed
* Python 3.8 Support

## [0.2.2]

### Added
* Provide prototype (internal) for burst analysis thanks to Forrest Williams and Joseph Kennedy (see PR #73)
* CLI (and API) can switch between burst and SLC ifg generation thanks to entry point magic (see PR #73 for details)
* Exposes a number of new corrections/ISCE2 processing options including: `ionosphere`, and `ESD threshold` arguments in CLI. Examples in README.
* Exposes `frame-id` parameter for fixed frame cropping. Discussion, references, and examples in README.
* Latitude aligned frames and their expected extents are added as geojson in repository as zip file.
* Pins ISCE2 version to 2.6.1 and numpy / scipy to previous versions (see environment.yml) - to be amended when newest ISCE2 build is sorted out
* Includes `frame_id` and `temporal_baseline_days` in json metadata for CMR handshake. The former is the fixed frame id and the latter is the number of days between images (will be multiple of 6).
* Added support to compute and embed solid earth tide correction layers into GUNW products (see PR #91) - reference and secondary have own groups
* Raises warning if there is at least 80% of water in the IFG area using Natural Earth Land mask.

## Fixed
* Ensures that when Solid Earth Tide or Ionosphere is added to GUNW, that the internal version attribute is updated from '1b' to '1c'
* Ensures that correct (i.e. enough) DEM extents are obtained for frame job submission
* Uses dem-stitcher 2.4.0 to resolve #89 - ensures only polygonal intersection of tiles
* Fix variable name error in localize_slc.py
* Removes dummy Solid Earth Tide variable from GUNW
* Ensures dates and time in GUNW name are derived from center of secondary and reference pass.

## Changed
* Metadata `intersection_geo` is changed to `gunw_geo`.
* Differentiates `gunw_geo` (and bounds) for DEM acquisition and `processing_geo` for ISCE2 for frame job submission.

## [0.2.1]

* Fixes write of start/stop sensing times due to changes in ASF Search v5.0.0 (see #79)

## [0.2.0]

### Added
* A prototype burst processing skeleton (non-functional)

### Changed
* Uses updated API dem-stitcher for square resolution cells and translation/resampling (>=2.2.0)
* Updates dataset (patch change) from 2.0.5 to 2.0.6
* Sort imports for updated files

### Fixed
* Uses dem-stitcher>=v2.3.0, which by default, fills in `glo-30` tiles that are missing over Armenia and Azerbaijan with the available `glo-90` tiles (upsampled).
* Uses dem-stitcher>=v2.3.1 to fix URLs for `glo-30` and `srtm_v3`

## [0.1.2]

### Fixed
* Sentinel-1 A/B `aux-cal` files are found at url: https://sar-mpc.eu/ipf-adf/aux_cal/
* Unpack `aux-cal` with python standard package `zipfile`
* Fix aux-cal bug (only S1A was being downloaded)

## [0.1.1]

### Fixed
* DEM bounds are rounded to the nearest integer to reflect ISCE convention and avoid geocoding artifacts.

## [0.1.0]

Initial release of the ARIA/JPL DockerizedTopsApp science processor, and [HyP3](https://hyp3-docs.asf.alaska.edu)
plugin, for generating an ARIA Sentinel-1 [Geocoded Unwrapped Interferogram](https://aria.jpl.nasa.gov/products/standard-displacement-products.html)
(GUNW) product from a collection of valid Sentinel-1 IW-mode Single Look Complex (SLC) scenes using [ISCE2](https://github.com/isce-framework/isce2).
<|MERGE_RESOLUTION|>--- conflicted
+++ resolved
@@ -6,7 +6,6 @@
 and this project adheres to [PEP 440](https://www.python.org/dev/peps/pep-0440/)
 and uses [Semantic Versioning](https://semver.org/spec/v2.0.0.html).
 
-<<<<<<< HEAD
 ## [0.3.1]
 
 ### Added
@@ -30,14 +29,8 @@
 * The CLI now *requires* `frame_id` (use `frame_id = -1` for old API and what is now considered a "non"-standard product)
 
 
-## [0.2.5]
 
-### Update
-* Updated workflows to hyp3lib v2.0.2, which uses the new Copernicus Dataspace Ecosystem API got download orbit files.
-* Calls to `downloadSentinelOrbitFile` to specify the `esa_credentials` argument.
-=======
 ## [0.3.0]
->>>>>>> eff25b1d
 
 ### Added
 * `check_esa_credentials` function to `__main__.py` to check for the existence of Dataspace credentials before processing begins.
