--- conflicted
+++ resolved
@@ -165,12 +165,8 @@
     gen_browse_imagery(nc_path, browse_path)
 
     metadata = format_metadata(nc_path, all_metadata)
-<<<<<<< HEAD
-    metadata_path = out_dir / 'dataset.json'
-    # All tuples will be transformed to lists
-=======
+
     metadata_path = out_dir / f'{gunw_id}.json'
->>>>>>> 295290ae
     json.dump(metadata,
               open(metadata_path, 'w'),
               indent=2)
