--- conflicted
+++ resolved
@@ -2,11 +2,7 @@
 import site
 import subprocess
 from pathlib import Path
-<<<<<<< HEAD
 from typing import Union
-=======
-import os
->>>>>>> 88ec723c
 
 from jinja2 import Template
 from tqdm import tqdm
