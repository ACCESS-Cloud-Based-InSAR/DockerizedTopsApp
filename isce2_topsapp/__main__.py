import json
import math
import netrc
import os
import sys
from argparse import ArgumentDefaultsHelpFormatter, ArgumentParser
from importlib.metadata import entry_points
from pathlib import Path
from typing import Optional

import h5py

from isce2_topsapp import (BurstParams, aws, download_aux_cal, download_bursts,
                           download_dem_for_isce2, download_orbits,
                           download_slcs, get_asf_slc_objects, get_region_of_interest,
                           package_gunw_product, prepare_for_delivery,
                           topsapp_processing)
from isce2_topsapp.json_encoder import MetadataEncoder
from isce2_topsapp.solid_earth_tides import update_gunw_with_solid_earth_tide


def localize_data(reference_scenes: list,
                  secondary_scenes: list,
                  region_of_interest: list,
                  dry_run: bool = False) -> dict:
    """The dry-run prevents gets necessary metadata from SLCs and orbits.

    Can be used to run workflow without redownloading data (except DEM).

    region_of_interest is in xmin, ymin, xmax, ymax format (epsg: 4326)
    """
    out_slc = download_slcs(reference_scenes,
                            secondary_scenes,
                            region_of_interest=region_of_interest,
                            dry_run=dry_run)

    out_orbits = download_orbits(reference_scenes,
                                 secondary_scenes,
                                 dry_run=dry_run)

    out_dem = {}
    out_aux_cal = {}
    if not dry_run:
        out_dem = download_dem_for_isce2(out_slc['extent'])
        out_aux_cal = download_aux_cal()

    out = {'reference_scenes': reference_scenes,
           'secondary_scenes': secondary_scenes,
           **out_slc,
           **out_dem,
           **out_aux_cal,
           **out_orbits}
    return out


def ensure_earthdata_credentials(username: Optional[str] = None, password: Optional[str] = None,
                                 host: str = 'urs.earthdata.nasa.gov'):
    """Ensures Earthdata credentials are provided in ~/.netrc

     Earthdata username and password may be provided by, in order of preference, one of:
        * `netrc_file`
        * `username` and `password`
        * `EARTHDATA_USERNAME` and `EARTHDATA_PASSWORD` environment variables
     and will be written to the ~/.netrc file if it doesn't already exist.
     """
    if username is None:
        username = os.getenv('EARTHDATA_USERNAME')

    if password is None:
        password = os.getenv('EARTHDATA_PASSWORD')

    netrc_file = Path.home() / '.netrc'
    if not netrc_file.exists() and username and password:
        netrc_file.write_text(f'machine {host} login {username} password {password}')
        netrc_file.chmod(0o000600)

    try:
        dot_netrc = netrc.netrc(netrc_file)
        username, _, password = dot_netrc.authenticators(host)
    except (FileNotFoundError, netrc.NetrcParseError, TypeError):
        raise ValueError(
            f'Please provide valid Earthdata login credentials via {netrc_file}, '
            f'username and password options, or '
            f'the EARTHDATA_USERNAME and EARTHDATA_PASSWORD environment variables.'
        )


def true_false_string_argument(s: str) -> bool:
    s = s.lower()
    if s not in ('true', 'false'):
        raise ValueError('Only the strings `true` or `false` (any capitalization) may be provided.')
    return s == 'true'


def esd_threshold_argument(threshold: str) -> float:
    threshold = float(threshold)

    if math.isclose(threshold, -1.):
        return threshold

    if (0. > threshold) or (threshold > 1.):
        raise ValueError('ESD coherence threshold should be a value between 0 and 1,'
                         ' or -1 for no ESD correction')
    return threshold


def gunw_slc():
    parser = ArgumentParser()
    parser.add_argument('--username')
    parser.add_argument('--password')
    parser.add_argument('--bucket')
    parser.add_argument('--bucket-prefix', default='')
    parser.add_argument('--dry-run', action='store_true')
    parser.add_argument('--reference-scenes', type=str.split, nargs='+', required=True)
    parser.add_argument('--secondary-scenes', type=str.split, nargs='+', required=True)
    parser.add_argument('--region-of-interest', type=float, nargs=4, default=None,
                        help='xmin ymin xmax ymax in epgs:4326', required=False)
    parser.add_argument('--estimate-ionosphere-delay', type=true_false_string_argument, default=False)
    parser.add_argument('--frame-id', type=int, default=-1)
<<<<<<< HEAD
    parser.add_argument('--compute-solid-earth-tide', type=bool, default=False)
    parser.add_argument('--do-esd', type=bool, default=False)
    parser.add_argument('--esd-coherence-threshold', type=float, default=-1)
=======
    parser.add_argument('--esd-coherence-threshold', type=float, default=-1.)
>>>>>>> bdcb0bdf
    args = parser.parse_args()

    ensure_earthdata_credentials(args.username, args.password)

    args.reference_scenes = [item for sublist in args.reference_scenes for item in sublist]
    args.secondary_scenes = [item for sublist in args.secondary_scenes for item in sublist]

    # Region of interest becomes 'extent' in loc_data
    loc_data = localize_data(args.reference_scenes,
                             args.secondary_scenes,
                             dry_run=args.dry_run,
                             region_of_interest=args.region_of_interest)
    # TODO: either remove this or ensure it is passed to CMR metadata
    loc_data['frame_id'] = args.frame_id
    if args.frame_id >= 0:
        if not args.region_of_interest:
            raise RuntimeError('If you specify frame_id, then must specify region_of_interest')

    # Allows for easier re-inspection of processing, packaging, and delivery
    # after job completes
    json.dump(loc_data,
              open('loc_data.json', 'w'),
              indent=2,
              cls=MetadataEncoder)

    topsapp_processing(reference_slc_zips=loc_data['ref_paths'],
                       secondary_slc_zips=loc_data['sec_paths'],
                       orbit_directory=loc_data['orbit_directory'],
                       # Region of interest is passed to topsapp via 'extent' key in loc_data
                       extent=loc_data['extent'],
                       estimate_ionosphere_delay=args.estimate_ionosphere_delay,
                       do_esd=args.esd_coherence_threshold >= 0.,
                       esd_coherence_threshold=args.esd_coherence_threshold,
                       dem_for_proc=loc_data['full_res_dem_path'],
                       dem_for_geoc=loc_data['low_res_dem_path'],
                       dry_run=args.dry_run,
                       )

    ref_properties = loc_data['reference_properties']
    sec_properties = loc_data['secondary_properties']
    extent = loc_data['extent']

    additional_2d_layers = []
    if args.estimate_ionosphere_delay:
        additional_2d_layers.append('ionosphere')

    additional_2d_layers = additional_2d_layers or None
    nc_path = package_gunw_product(isce_data_directory=Path.cwd(),
                                   reference_properties=ref_properties,
                                   secondary_properties=sec_properties,
                                   extent=extent,
                                   additional_2d_layers=additional_2d_layers,
                                   )

    if args.compute_solid_earth_tides:
        nc_path = update_gunw_with_solid_earth_tide(nc_path)
        # Update to 1c
        with h5py.File(nc_path, mode='a') as file:
            file.attrs.modify('version', '1c')

    # Move final product to current working directory
    final_directory = prepare_for_delivery(nc_path, loc_data)

    if args.bucket:
        for file in final_directory.glob('S1-GUNW*'):
            aws.upload_file_to_s3(file, args.bucket, args.bucket_prefix)


def gunw_burst():
    parser = ArgumentParser(formatter_class=ArgumentDefaultsHelpFormatter)
    parser.add_argument('--username')
    parser.add_argument('--password')
    parser.add_argument('--bucket')
    parser.add_argument('--bucket-prefix', default='')
    parser.add_argument('--dry-run', action='store_true')
    parser.add_argument('--reference-scene', type=str, required=True)
    parser.add_argument('--secondary-scene', type=str, required=True)
    parser.add_argument('--image-number', type=int, required=True)
    parser.add_argument('--burst-number', type=int, required=True)
    parser.add_argument('--azimuth-looks', type=int, default=2)
    parser.add_argument('--range-looks', type=int, default=10)
    parser.add_argument('--estimate-ionosphere-delay', type=true_false_string_argument, default=False)
    args = parser.parse_args()

    ensure_earthdata_credentials(args.username, args.password)

    ref_obj, sec_obj = get_asf_slc_objects([args.reference_scene, args.secondary_scene])

    ref_params = BurstParams(
        safe_url=ref_obj.properties['url'],
        image_number=args.image_number,
        burst_number=args.burst_number,
    )
    sec_params = BurstParams(
        safe_url=sec_obj.properties['url'],
        image_number=args.image_number,
        burst_number=args.burst_number,
    )

    ref_burst, sec_burst = download_bursts([ref_params, sec_params])

    intersection = ref_burst.footprint.intersection(sec_burst.footprint).bounds
    is_ascending = ref_burst.orbit_direction == 'ascending'
    roi = get_region_of_interest(ref_burst.footprint, sec_burst.footprint, is_ascending=is_ascending)

    orbits = download_orbits([ref_burst.safe_name[:-5]], [sec_burst.safe_name[:-5]], dry_run=args.dry_run)

    if not args.dry_run:
        # TODO this is likely not the optimal geometry to pass to this function
        dem = download_dem_for_isce2(intersection)
        _ = download_aux_cal()

    # TODO fails when using the default 19x7 looks
    topsapp_processing(
        reference_slc_zips=ref_burst.safe_name,
        secondary_slc_zips=sec_burst.safe_name,
        orbit_directory=orbits['orbit_directory'],
        extent=roi,
        dem_for_proc=dem['full_res_dem_path'],
        dem_for_geoc=dem['low_res_dem_path'],
        estimate_ionosphere_delay=args.estimate_ionosphere_delay,
        azimuth_looks=args.azimuth_looks,
        range_looks=args.range_looks,
        swaths=[ref_burst.swath],
        dry_run=args.dry_run,
    )

    if args.bucket:
        for file in Path('merged').glob('*geo*'):
            aws.upload_file_to_s3(file, args.bucket, args.bucket_prefix)


def main():
    parser = ArgumentParser(prefix_chars='+', formatter_class=ArgumentDefaultsHelpFormatter)
    parser.add_argument(
        '++process', choices=['gunw_slc', 'gunw_burst'], default='gunw_slc',
        help='Select the HyP3 entrypoint to use'
    )
    args, unknowns = parser.parse_known_args()

    sys.argv = [args.process, *unknowns]
    # FIXME: this gets better in python 3.10
    # (process_entry_point,) = entry_points(group='console_scripts', name=args.process)
    process_entry_point = [ep for ep in entry_points()['console_scripts'] if ep.name == args.process][0]
    sys.exit(
        process_entry_point.load()()
    )


if __name__ == '__main__':
    main()<|MERGE_RESOLUTION|>--- conflicted
+++ resolved
@@ -117,13 +117,8 @@
                         help='xmin ymin xmax ymax in epgs:4326', required=False)
     parser.add_argument('--estimate-ionosphere-delay', type=true_false_string_argument, default=False)
     parser.add_argument('--frame-id', type=int, default=-1)
-<<<<<<< HEAD
-    parser.add_argument('--compute-solid-earth-tide', type=bool, default=False)
-    parser.add_argument('--do-esd', type=bool, default=False)
-    parser.add_argument('--esd-coherence-threshold', type=float, default=-1)
-=======
+    parser.add_argument('--compute-solid-earth-tide', type=true_false_string_argument, default=False)
     parser.add_argument('--esd-coherence-threshold', type=float, default=-1.)
->>>>>>> bdcb0bdf
     args = parser.parse_args()
 
     ensure_earthdata_credentials(args.username, args.password)
