--- conflicted
+++ resolved
@@ -171,7 +171,6 @@
 
 def get_slc_parser():
     parser = ArgumentParser()
-<<<<<<< HEAD
     parser.add_argument('--username')
     parser.add_argument('--password')
     parser.add_argument('--bucket')
@@ -192,31 +191,6 @@
 
 
 def update_slc_namespace(args: Namespace) -> Namespace:
-=======
-    parser.add_argument("--username")
-    parser.add_argument("--password")
-    parser.add_argument("--esa-username")
-    parser.add_argument("--esa-password")
-    parser.add_argument("--bucket")
-    parser.add_argument("--bucket-prefix", default="")
-    parser.add_argument("--dry-run", action="store_true")
-    parser.add_argument("--reference-scenes",
-                        type=str.split, nargs="+", required=True)
-    parser.add_argument("--secondary-scenes",
-                        type=str.split, nargs="+", required=True)
-    parser.add_argument(
-        "--estimate-ionosphere-delay", type=true_false_string_argument, default=False
-    )
-    parser.add_argument("--frame-id", type=int, default=-1)
-    parser.add_argument(
-        "--compute-solid-earth-tide", type=true_false_string_argument, default=False
-    )
-    parser.add_argument("--esd-coherence-threshold", type=float, default=-1.0)
-    args = parser.parse_args()
-
-    ensure_earthdata_credentials(args.username, args.password)
-    check_esa_credentials(args.esa_username, args.esa_password)
->>>>>>> ab6678be
 
     args.reference_scenes = [
         item for sublist in args.reference_scenes for item in sublist
@@ -236,6 +210,7 @@
 
     # Validation
     ensure_earthdata_credentials(args.username, args.password)
+    check_esa_credentials(args.esa_username, args.esa_password)
     cli_params = vars(args).copy()
     [cli_params.pop(key) for key in ['username', 'password', 'bucket', 'bucket_prefix', 'dry_run']]
     topsapp_params_obj = topsappParams(**cli_params)
