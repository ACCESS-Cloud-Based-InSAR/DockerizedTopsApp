<<<<<<< HEAD
import re
from pathlib import Path

import requests
from lxml import etree, html
from requests.adapters import HTTPAdapter
from six.moves.urllib.parse import urlparse
from urllib3.util.retry import Retry
=======
from pathlib import Path

import requests
from hyp3lib import get_orb
>>>>>>> 88ec723c


def _spoof_orbit_download(scene, _, providers=('ESA', 'ASF'), orbit_types=('AUX_POEORB', 'AUX_RESORB')):
    for orbit_type in orbit_types:
        for provider in providers:
            try:
                orbit_url = get_orb.get_orbit_url(scene, orbit_type=orbit_type, provider=provider)
            except requests.RequestException:
                continue

            if orbit_url is not None:
                return orbit_url, None
    return None, None


def download_orbits(reference_scenes: list,
                    secondary_scenes: list,
                    orbit_directory: str = None,
                    dry_run: bool = False) -> dict:
    orbit_directory = orbit_directory or 'orbits'
    orbit_dir = Path(orbit_directory)
    orbit_dir.mkdir(exist_ok=True)

    orbit_fetcher = _spoof_orbit_download if dry_run else get_orb.downloadSentinelOrbitFile

    reference_orbits = []
    for scene in reference_scenes:
        orbit_file, _ = orbit_fetcher(scene, str(orbit_dir))
        reference_orbits.append(orbit_file)

    secondary_orbits = []
    for scene in secondary_scenes:
        orbit_file, _ = orbit_fetcher(scene, str(orbit_dir))
        secondary_orbits.append(orbit_file)

    return {
        'orbit_directory': orbit_directory,
        'reference_orbits': reference_orbits,
        'secondary_orbits': secondary_orbits,
    }<|MERGE_RESOLUTION|>--- conflicted
+++ resolved
@@ -1,18 +1,7 @@
-<<<<<<< HEAD
-import re
-from pathlib import Path
-
-import requests
-from lxml import etree, html
-from requests.adapters import HTTPAdapter
-from six.moves.urllib.parse import urlparse
-from urllib3.util.retry import Retry
-=======
 from pathlib import Path
 
 import requests
 from hyp3lib import get_orb
->>>>>>> 88ec723c
 
 
 def _spoof_orbit_download(scene, _, providers=('ESA', 'ASF'), orbit_types=('AUX_POEORB', 'AUX_RESORB')):
