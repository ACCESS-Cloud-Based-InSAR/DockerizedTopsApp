{
        "ionosphere": {
                "dst_group": "/science/grids/corrections/derived/ionosphere",
                "dst_variable": "ionosphere",
                "src_band_number": 1,
                "input_relative_path": "merged/ionosphere_for_gunw.geo",
                "attrs": {
                        "standard_name": "ionospherePhaseCorrection",
                        "long_name": "ionospherePhaseCorrection",
                        "units": "rad",
                        "description": "Estimated ionosphere phase correction"
                }
        },
<<<<<<< HEAD
        "ionosphereBurstRamps": {
                "dst_group": "/science/grids/corrections/derived/ionosphereBurstRamps",
                "dst_variable": "ionosphereBurstRamps",
                "src_band_number": 1,
                "input_relative_path": "merged/ionosphereBurstRamps_for_gunw.geo",
                "attrs": {
                        "standard_name": "ionosphereBurstRamps",
                        "long_name": "ionosphereBurstRamps",
                        "description": "Estimated burst ramps correction due to ionosphere"
                }
        },
        "unfilteredCoherence": {
                "dst_group": "/science/grids/data",
                "dst_variable": "unfilteredCoherence",
                "src_band_number": 1,
                "input_relative_path": "merged/topophase.cor.geo",
                "attrs": {
                        "standard_name": "unfilteredCoherence",
                        "long_name": "unfilteredCoherence",
                        "description": "Coherence without filters applied"
                }
=======
        "unfilteredCoherence": {
                "dst_group": "/science/grids/data",
                "dst_variable": "unfilteredCoherence",
                "input_relative_path": "merged/topophase.cor.geo",
                "band_number": 1,
                "attrs": {
                        "standard_name": "unfilteredCoherence",
                        "long_name": "unfilteredCoherence",
                        "units": "unitless",
                        "description": "Coherence without filters applied"
                }
        },
        "rangePixelOffsets": {
                "dst_group": "/science/grids/data",
                "dst_variable": "rangePixelOffsets",
                "input_relative_path": "merged/dense_offsets.bil.geo",
                "band_number": 2,
                "attrs": {
                        "standard_name": "rangePixelOffsets",
                        "long_name": "rangePixelOffsets",
                        "units": "range radar pixel",
                        "description": "Range pixel offsets measured through patch correlation"
                }
        },
        "azimuthPixelOffsets": {
                "dst_group": "/science/grids/data",
                "dst_variable": "azimuthPixelOffsets",
                "input_relative_path": "merged/dense_offsets.bil.geo",
                "band_number": 1,
                "attrs": {
                        "standard_name": "azimuthPixelOffsets",
                        "long_name": "azimuthPixelOffsets",
                        "units": "azimuth radar pixel",
                        "description": "Azimuth pixel offsets measured through patch correlation"
                }
>>>>>>> 3001162b
        }
}<|MERGE_RESOLUTION|>--- conflicted
+++ resolved
@@ -11,7 +11,6 @@
                         "description": "Estimated ionosphere phase correction"
                 }
         },
-<<<<<<< HEAD
         "ionosphereBurstRamps": {
                 "dst_group": "/science/grids/corrections/derived/ionosphereBurstRamps",
                 "dst_variable": "ionosphereBurstRamps",
@@ -33,42 +32,5 @@
                         "long_name": "unfilteredCoherence",
                         "description": "Coherence without filters applied"
                 }
-=======
-        "unfilteredCoherence": {
-                "dst_group": "/science/grids/data",
-                "dst_variable": "unfilteredCoherence",
-                "input_relative_path": "merged/topophase.cor.geo",
-                "band_number": 1,
-                "attrs": {
-                        "standard_name": "unfilteredCoherence",
-                        "long_name": "unfilteredCoherence",
-                        "units": "unitless",
-                        "description": "Coherence without filters applied"
-                }
-        },
-        "rangePixelOffsets": {
-                "dst_group": "/science/grids/data",
-                "dst_variable": "rangePixelOffsets",
-                "input_relative_path": "merged/dense_offsets.bil.geo",
-                "band_number": 2,
-                "attrs": {
-                        "standard_name": "rangePixelOffsets",
-                        "long_name": "rangePixelOffsets",
-                        "units": "range radar pixel",
-                        "description": "Range pixel offsets measured through patch correlation"
-                }
-        },
-        "azimuthPixelOffsets": {
-                "dst_group": "/science/grids/data",
-                "dst_variable": "azimuthPixelOffsets",
-                "input_relative_path": "merged/dense_offsets.bil.geo",
-                "band_number": 1,
-                "attrs": {
-                        "standard_name": "azimuthPixelOffsets",
-                        "long_name": "azimuthPixelOffsets",
-                        "units": "azimuth radar pixel",
-                        "description": "Azimuth pixel offsets measured through patch correlation"
-                }
->>>>>>> 3001162b
         }
 }