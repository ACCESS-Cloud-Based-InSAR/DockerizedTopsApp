name: topsapp_env
channels:
 - conda-forge
 - anaconda
 - defaults
dependencies:
 - python>=3.8
 - pip
 - asf_search>=3.0.4
 - boto3
 - dateparser
 - fiona
 - geopandas
 - hyp3lib>=1.7
 - ipykernel
 - isce2
 - jinja2
 - jsonschema==3.2.0
 - jupyter
 - lxml
 - matplotlib
 - netcdf4
 - numpy
 - papermill
 - pytest
 - rasterio
 - shapely
<<<<<<< HEAD
 - dateparser
 - jinja2
 - numpy
 - matplotlib
 - netcdf4
 - fiona
 - geopandas
 - pip
 - boto3
 - asf_search>=3.0.4
 - flake8
 - flake8-import-order
 - flake8-blind-except
 - flake8-builtins
=======
 - tqdm
>>>>>>> 88ec723c
 - pip:
   - git+https://github.com/ACCESS-Cloud-Based-InSAR/dem_stitcher.git<|MERGE_RESOLUTION|>--- conflicted
+++ resolved
@@ -25,23 +25,13 @@
  - pytest
  - rasterio
  - shapely
-<<<<<<< HEAD
- - dateparser
- - jinja2
- - numpy
- - matplotlib
- - netcdf4
- - fiona
- - geopandas
- - pip
- - boto3
- - asf_search>=3.0.4
+ - tqdm
+ # for testing and distribution
  - flake8
  - flake8-import-order
  - flake8-blind-except
  - flake8-builtins
-=======
- - tqdm
->>>>>>> 88ec723c
+ - setuptools
+ - setuptools_scm
  - pip:
    - git+https://github.com/ACCESS-Cloud-Based-InSAR/dem_stitcher.git