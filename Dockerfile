FROM condaforge/mambaforge:latest

LABEL description="TopsApp Container"

ARG DEBIAN_FRONTEND=noninteractive
ENV PYTHONDONTWRITEBYTECODE=true

# Install libgl1-mesa-glx unzip vim
RUN apt-get update && apt-get install -y --no-install-recommends libgl1-mesa-glx unzip vim && \
    apt-get clean && rm -rf /var/lib/apt/lists/*

# run commands in a bash login shell
SHELL ["/bin/bash", "-l", "-c"]

# Create non-root user/group with default inputs
ARG UID=1000
ARG GID=1000

RUN groupadd -g "${GID}" --system iscer && \
    useradd -l -u "${UID}" -g "${GID}" --system -d /home/ops -m  -s /bin/bash iscer && \
    chown -R iscer:iscer /opt

# Switch to non-root user
USER iscer
WORKDIR /home/ops

# Build context must be from root of this repository
<<<<<<< HEAD
# Ensures we cached mamba install per
# https://docs.docker.com/develop/develop-images/dockerfile_best-practices/#leverage-build-cache
COPY --chown=iscer:iscer environment.yml /home/ops/environment.yml
COPY --chown=iscer:iscer . /home/ops/DockerizedTopsApp
=======
COPY . /home/ops/DockerizedTopsApp
>>>>>>> 443c57ea

# Create the environment with mamba
RUN mamba env create -f /home/ops/DockerizedTopsApp/environment.yml && \
    conda clean -afy

# Ensure that environment is activated on startup
RUN echo ". /opt/conda/etc/profile.d/conda.sh" >> ~/.profile && \
    echo "conda activate topsapp_env" >> ~/.profile

# Install repository with pip
RUN python -m pip install --no-cache-dir /home/ops/DockerizedTopsApp

# set entrypoint
ENTRYPOINT ["/home/ops/DockerizedTopsApp/isce2_topsapp/etc/entrypoint.sh"]
CMD ["-h"]<|MERGE_RESOLUTION|>--- conflicted
+++ resolved
@@ -24,15 +24,10 @@
 USER iscer
 WORKDIR /home/ops
 
-# Build context must be from root of this repository
-<<<<<<< HEAD
 # Ensures we cached mamba install per
 # https://docs.docker.com/develop/develop-images/dockerfile_best-practices/#leverage-build-cache
 COPY --chown=iscer:iscer environment.yml /home/ops/environment.yml
 COPY --chown=iscer:iscer . /home/ops/DockerizedTopsApp
-=======
-COPY . /home/ops/DockerizedTopsApp
->>>>>>> 443c57ea
 
 # Create the environment with mamba
 RUN mamba env create -f /home/ops/DockerizedTopsApp/environment.yml && \
